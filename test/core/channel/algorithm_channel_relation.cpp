//
// Copyright 2005-2007 Adobe Systems Incorporated
// Copyright 2018-2020 Mateusz Loskot <mateusz at loskot dot net>
//
// Distributed under the Boost Software License, Version 1.0
// See accompanying file LICENSE_1_0.txt or copy at
// http://www.boost.org/LICENSE_1_0.txt
//
#include <boost/gil/channel_algorithm.hpp>

#include <boost/core/lightweight_test.hpp>

#include <cstdint>

#include "test_fixture.hpp"

namespace gil = boost::gil;
namespace fixture = boost::gil::test::fixture;

template <typename ChannelFixtureBase>
void test_channel_relation()
{
    using fixture_t = fixture::channel<ChannelFixtureBase>;

    fixture_t f;
    BOOST_TEST_LE(f.min_v_, f.max_v_);
    BOOST_TEST_GE(f.max_v_, f.min_v_);
    BOOST_TEST_LT(f.min_v_, f.max_v_);
    BOOST_TEST_GT(f.max_v_, f.min_v_);
    BOOST_TEST_NE(f.max_v_, f.min_v_);
    BOOST_TEST_EQ(f.min_v_, f.min_v_);
<<<<<<< HEAD
=======

>>>>>>> 36a45e3a
#if !defined(BOOST_CLANG) || (__clang_major__ == 3 && __clang_minor__ >= 8)
    // This particular test fails with optimised build using clang 3.5 or 3.6
    // for unknown reasons. Volunteers are welcome to debug and confirm it is
    // either the compiler bug or the library bug:
    // b2 toolset=clang variant=release cxxstd=11 define=_GLIBCXX_USE_CXX11_ABI=0 libs/gil/test/core/channel//algorithm_channel_relation
<<<<<<< HEAD
=======
    using channel_value_t = typename fixture_t::channel_value_t;
    channel_value_t const one = 1;
>>>>>>> 36a45e3a
    BOOST_TEST_NE(f.min_v_, one); // comparable to integral
#endif
}

struct test_channel_value
{
    template <typename Channel>
    void operator()(Channel const &)
    {
        using channel_t = Channel;
        using fixture_t = fixture::channel_value<channel_t>;
        test_channel_relation<fixture_t>();
    }
    static void run()
    {
        boost::mp11::mp_for_each<fixture::channel_byte_types>(test_channel_value{});
    }
};

struct test_channel_reference
{
    template <typename Channel>
    void operator()(Channel const &)
    {
        using channel_t = Channel;
        using fixture_t = fixture::channel_reference<channel_t&>;
        test_channel_relation<fixture_t>();
    }
    static void run()
    {
        boost::mp11::mp_for_each<fixture::channel_byte_types>(test_channel_reference{});
    }
};

struct test_channel_reference_const
{
    template <typename Channel>
    void operator()(Channel const &)
    {
        using channel_t = Channel;
        using fixture_t = fixture::channel_reference<channel_t const&>;
        test_channel_relation<fixture_t>();
    }
    static void run()
    {
        boost::mp11::mp_for_each<fixture::channel_byte_types>(test_channel_reference_const{});
    }
};

struct test_packed_channel_reference
{
    template <typename BitField>
    void operator()(BitField const &)
    {
        using bitfield_t = BitField;
        using channels565_t = fixture::packed_channels565<bitfield_t>;
        test_channel_relation<typename channels565_t::fixture_0_5_t>();
        test_channel_relation<typename channels565_t::fixture_5_6_t>();
        test_channel_relation<typename channels565_t::fixture_11_5_t>();
    }
    static void run()
    {
        boost::mp11::mp_for_each<fixture::channel_bitfield_types>(test_packed_channel_reference{});
    }
};

struct test_packed_dynamic_channel_reference
{
    template <typename BitField>
    void operator()(BitField const &)
    {
        using bitfield_t = BitField;
        using channels565_t = fixture::packed_dynamic_channels565<bitfield_t>;
        test_channel_relation<typename channels565_t::fixture_5_t>();
        test_channel_relation<typename channels565_t::fixture_6_t>();
    }
    static void run()
    {
        boost::mp11::mp_for_each<fixture::channel_bitfield_types>(test_packed_dynamic_channel_reference{});
    }
};

int main()
{
    test_channel_value::run();
    test_channel_reference::run();
    test_channel_reference_const::run();
    test_packed_channel_reference::run();
    test_packed_dynamic_channel_reference::run();

    // TODO: packed_channel_reference_const ?
    // TODO: packed_dynamic_channel_reference_const ?

    return ::boost::report_errors();
}<|MERGE_RESOLUTION|>--- conflicted
+++ resolved
@@ -29,20 +29,14 @@
     BOOST_TEST_GT(f.max_v_, f.min_v_);
     BOOST_TEST_NE(f.max_v_, f.min_v_);
     BOOST_TEST_EQ(f.min_v_, f.min_v_);
-<<<<<<< HEAD
-=======
 
->>>>>>> 36a45e3a
 #if !defined(BOOST_CLANG) || (__clang_major__ == 3 && __clang_minor__ >= 8)
     // This particular test fails with optimised build using clang 3.5 or 3.6
     // for unknown reasons. Volunteers are welcome to debug and confirm it is
     // either the compiler bug or the library bug:
     // b2 toolset=clang variant=release cxxstd=11 define=_GLIBCXX_USE_CXX11_ABI=0 libs/gil/test/core/channel//algorithm_channel_relation
-<<<<<<< HEAD
-=======
     using channel_value_t = typename fixture_t::channel_value_t;
     channel_value_t const one = 1;
->>>>>>> 36a45e3a
     BOOST_TEST_NE(f.min_v_, one); // comparable to integral
 #endif
 }
