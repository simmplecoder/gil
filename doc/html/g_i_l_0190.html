<!-- Copyright 2008 Lubomir Bourdev and Hailin Jin
<<<<<<< HEAD
  --
  -- Distributed under the Boost Software License, Version 1.0.
  -- (See accompanying file LICENSE_1_0.txt or copy at
  -- http://www.boost.org/LICENSE_1_0.txt)
  --
=======

     Distributed under the Boost Software License, Version 1.0.
     (See accompanying file LICENSE_1_0.txt or copy at
     http://www.boost.org/LICENSE_1_0.txt)
>>>>>>> d43e9ac5
  -->

<!--
    Copyright 2005-2007 Adobe Systems Incorporated
    Distributed under the MIT License (see accompanying file LICENSE_1_0_0.txt
    or a copy at http://stlab.adobe.com/licenses.html)

    Some files are held under additional license.
    Please see "http://stlab.adobe.com/licenses.html" for more information.
-->

<!DOCTYPE html PUBLIC "-//W3C//DTD XHTML 1.0 Transitional//EN"
        "http://www.w3.org/TR/xhtml1/DTD/xhtml1-transitional.dtd">
<html xmlns="http://www.w3.org/1999/xhtml" lang="en" xml:lang="en">

<head>
    <TITLE>Generic Image Library: IteratorAdaptorConcept</TITLE>
    <META HTTP-EQUIV="content-type" CONTENT="text/html;charset=ISO-8859-1"/>
    <LINK TYPE="text/css" REL="stylesheet" HREF="adobe_source.css"/>
<<<<<<< HEAD
    <LINK REL="alternate" TITLE="opensource.adobe.com RSS" HREF="http://sourceforge.net/export/rss2_projnews.php?group_id=132417&amp;rss_fulltext=1" TYPE="application/rss+xml"/>
=======
>>>>>>> d43e9ac5
</head>
<body>
<table border="0" cellspacing="0" cellpadding="0" style='width: 100%; margin: 0; padding: 0'><tr>
<td width="100%" valign="top" style='padding-left: 10px; padding-right: 10px; padding-bottom: 10px'>
<div class="qindex"><a class="qindex" href="index.html">Modules</a> 
                  | <a class="qindex" href="classes.html">Alphabetical List</a> 
                  | <a class="qindex" href="annotated.html">Class List</a> 
                  | <a class="qindex" href="dirs.html">Directories</a> 
                  | <a class="qindex" href="files.html">File List</a> 
                  | <a class="qindex" href="../index.html">GIL Home Page</a> 
</div>
<!-- End Header -->
<!-- Generated by Doxygen 1.5.6 -->
<div class="contents">
<h1>IteratorAdaptorConcept<br>
<small>
[<a class="el" href="g_i_l_0189.html">Concepts</a>]</small>
</h1><hr><a name="_details"></a><h2>Detailed Description</h2>
Adaptor over another iterator. 
<p>

<p>
<table border="0" cellpadding="0" cellspacing="0">
<tr><td></td></tr>
<tr><td colspan="2"><br><h2>Classes</h2></td></tr>
<tr><td class="memItemLeft" nowrap align="right" valign="top">struct &nbsp;</td><td class="memItemRight" valign="bottom"><a class="el" href="g_i_l_0310.html">IteratorAdaptorConcept</a></td></tr>

<tr><td class="mdescLeft">&nbsp;</td><td class="mdescRight">Iterator adaptor is a forward iterator adapting another forward iterator.  <a href="g_i_l_0310.html#_details">More...</a><br></td></tr>
<tr><td class="memItemLeft" nowrap align="right" valign="top">struct &nbsp;</td><td class="memItemRight" valign="bottom"><a class="el" href="g_i_l_0326.html">MutableIteratorAdaptorConcept</a></td></tr>

<tr><td class="mdescLeft">&nbsp;</td><td class="mdescRight">Iterator adaptor that is mutable.  <a href="g_i_l_0326.html#_details">More...</a><br></td></tr>
</table>
</div>
<hr size="1"><address style="text-align: right;"><small>Generated on Sat May 2 13:50:17 2009 for Generic Image Library by&nbsp;
<a href="http://www.doxygen.org/index.html">
<img src="doxygen.png" alt="doxygen" align="middle" border="0"></a> 1.5.6 </small></address>
</body>
</html><|MERGE_RESOLUTION|>--- conflicted
+++ resolved
@@ -1,16 +1,8 @@
 <!-- Copyright 2008 Lubomir Bourdev and Hailin Jin
-<<<<<<< HEAD
-  --
-  -- Distributed under the Boost Software License, Version 1.0.
-  -- (See accompanying file LICENSE_1_0.txt or copy at
-  -- http://www.boost.org/LICENSE_1_0.txt)
-  --
-=======
 
      Distributed under the Boost Software License, Version 1.0.
      (See accompanying file LICENSE_1_0.txt or copy at
      http://www.boost.org/LICENSE_1_0.txt)
->>>>>>> d43e9ac5
   -->
 
 <!--
@@ -30,10 +22,6 @@
     <TITLE>Generic Image Library: IteratorAdaptorConcept</TITLE>
     <META HTTP-EQUIV="content-type" CONTENT="text/html;charset=ISO-8859-1"/>
     <LINK TYPE="text/css" REL="stylesheet" HREF="adobe_source.css"/>
-<<<<<<< HEAD
-    <LINK REL="alternate" TITLE="opensource.adobe.com RSS" HREF="http://sourceforge.net/export/rss2_projnews.php?group_id=132417&amp;rss_fulltext=1" TYPE="application/rss+xml"/>
-=======
->>>>>>> d43e9ac5
 </head>
 <body>
 <table border="0" cellspacing="0" cellpadding="0" style='width: 100%; margin: 0; padding: 0'><tr>
