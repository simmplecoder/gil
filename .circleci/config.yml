--- conflicted
+++ resolved
@@ -281,41 +281,25 @@
   steps:
     - *attach_workspace
     - *run_compiler_version
-<<<<<<< HEAD
-    - run: cd boost-root && ./b2 toolset=$TOOLSET $VARIANT $OPTIMIZ cxxstd="$CXXSTD" libs/gil/test/core
-=======
     - run: cd boost-root && ./b2 -j2 toolset=$TOOLSET $VARIANT $OPTIMIZ cxxstd="$CXXSTD" libs/gil/test/core
->>>>>>> 62379dd5
 
 steps_test_numeric: &steps_test_numeric
   steps:
     - *attach_workspace
     - *run_compiler_version
-<<<<<<< HEAD
-    - run: cd boost-root && ./b2 toolset=$TOOLSET $VARIANT $OPTIMIZ cxxstd="$CXXSTD" libs/gil/test/extension/numeric
-=======
     - run: cd boost-root && ./b2 -j2 toolset=$TOOLSET $VARIANT $OPTIMIZ cxxstd="$CXXSTD" libs/gil/test/extension/numeric
->>>>>>> 62379dd5
 
 steps_test_toolbox: &steps_test_toolbox
   steps:
     - *attach_workspace
     - *run_compiler_version
-<<<<<<< HEAD
-    - run: cd boost-root && ./b2 toolset=$TOOLSET $VARIANT $OPTIMIZ cxxstd="$CXXSTD" libs/gil/test/extension/toolbox
-=======
     - run: cd boost-root && ./b2 -j2 toolset=$TOOLSET $VARIANT $OPTIMIZ cxxstd="$CXXSTD" libs/gil/test/extension/toolbox
->>>>>>> 62379dd5
 
 steps_test_io: &steps_test_io
   steps:
     - *attach_workspace
     - *run_compiler_version
-<<<<<<< HEAD
-    - run: cd boost-root && ./b2 toolset=$TOOLSET $VARIANT $OPTIMIZ cxxstd="$CXXSTD" libs/gil/test/extension/io//simple
-=======
     - run: cd boost-root && ./b2 -j2 toolset=$TOOLSET $VARIANT $OPTIMIZ cxxstd="$CXXSTD" libs/gil/test/extension/io//simple
->>>>>>> 62379dd5
 
 ##############################################################################
 # Build jobs
