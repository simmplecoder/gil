<<<<<<< HEAD
#  Boost.Assign Library Jamfile
=======
#  Boost.GIL Library Jamfile
>>>>>>> 62379dd5
#
#  Copyright (c) 2018 James E. King III
#
#  Use, modification, and distribution are subject to the
#  Boost Software License, Version 1.0. (See accompanying file
#  LICENSE_1_0.txt or copy at http://www.boost.org/LICENSE_1_0.txt)

# please order by name to ease maintenance
build-project test ;<|MERGE_RESOLUTION|>--- conflicted
+++ resolved
@@ -1,8 +1,4 @@
-<<<<<<< HEAD
-#  Boost.Assign Library Jamfile
-=======
 #  Boost.GIL Library Jamfile
->>>>>>> 62379dd5
 #
 #  Copyright (c) 2018 James E. King III
 #
